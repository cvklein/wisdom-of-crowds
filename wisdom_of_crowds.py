--- conflicted
+++ resolved
@@ -383,7 +383,7 @@
     ax.set_xlabel('Proportion')
     ax.yaxis.tick_right()
     ax.yaxis.grid()
-    
+
     # make the legend for D
     handles = []
     for d in set(ds):
@@ -472,14 +472,8 @@
             else:
                 T = G
                 Gcc = sorted(nx.connected_components(T), key=len, reverse=True)
-<<<<<<< HEAD
                 try:
                     G = nx.Graph(G.subgraph(Gcc[0]))
                 except KeyError:  #you have pruned away your graph, return a null graph rather than choke
                     return nx.generators.classic.null_graph()
-=======
-                G = nx.Graph(G.subgraph(Gcc[0]))
-
-    # recall G is a deepcopy of H, hence original graph unaltered
->>>>>>> 92d461f5
     return G